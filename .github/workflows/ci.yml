name: Clojure CI

on:
  push:
    branches: [develop]
  pull_request:
    branches: [develop]

jobs:
  lint:
    name: Lint and Static Analysis
    runs-on: ubuntu-latest
    steps:
      - uses: actions/checkout@v4

      - name: Setup Java
        uses: actions/setup-java@v4
        with:
          distribution: 'temurin'
          java-version: '17'

      - name: Install Clojure Tools
        uses: DeLaGuardo/setup-clojure@13.1
        with:
          cli: latest

      - name: Cache Clojure dependencies
        uses: actions/cache@v4
        with:
          path: |
            ~/.m2/repository
            ~/.gitlibs
            ~/.deps.clj
          key: ${{ runner.os }}-clojure-lint-${{ hashFiles('**/deps.edn') }}
          restore-keys: |
            ${{ runner.os }}-clojure-lint-

      - name: Run clj-kondo linter
        run: clojure -M:clj-kondo --lint src:test

      - name: Run cljfmt check
        run: clojure -M:cljfmt check

      - name: Run Eastwood static analyzer
        run: clojure -M:eastwood
        continue-on-error: true

  security:
    name: Security Scan
    runs-on: ubuntu-latest
    steps:
      - uses: actions/checkout@v4

      - name: Setup Java
        uses: actions/setup-java@v4
        with:
          distribution: 'temurin'
          java-version: '17'

      - name: Install Clojure Tools
        uses: DeLaGuardo/setup-clojure@13.1
        with:
          cli: latest

      - name: Cache Clojure dependencies
        uses: actions/cache@v4
        with:
          path: |
            ~/.m2/repository
            ~/.gitlibs
            ~/.deps.clj
          key: ${{ runner.os }}-clojure-security-${{ hashFiles('**/deps.edn') }}
          restore-keys: |
            ${{ runner.os }}-clojure-security-

      - name: Run nvd-clojure vulnerability check
        run: clojure -M:nvd
        continue-on-error: true

      - name: Generate Dependency Tree
        run: |
          mkdir -p target/dependency-reports
          clojure -Stree > target/dependency-reports/dependency-tree.txt

      - name: Upload Dependency Reports
        uses: actions/upload-artifact@v4
        with:
          name: dependency-reports
          path: target/dependency-reports

  test:
    name: Run Tests
    runs-on: ubuntu-latest
    steps:
      - uses: actions/checkout@v4

      - name: Setup Java
        uses: actions/setup-java@v4
        with:
          distribution: 'temurin'
          java-version: '17'

      - name: Install Clojure Tools
        uses: DeLaGuardo/setup-clojure@13.1
        with:
          cli: latest

      - name: Cache Clojure dependencies
        uses: actions/cache@v4
        with:
          path: |
            ~/.m2/repository
            ~/.gitlibs
            ~/.deps.clj
          key: ${{ runner.os }}-clojure-test-${{ hashFiles('**/deps.edn') }}
          restore-keys: |
            ${{ runner.os }}-clojure-test-

      - name: Prepare test environment
        run: |
          mkdir -p target/test-reports

      - name: Run tests
<<<<<<< HEAD
        run: clojure -M:test:test/run --reporter documentation --no-randomize --color
=======
        run: clojure -M:test:test/run --reporter documentation --no-randomize --color --plugin kaocha.plugin/junit-xml --junit-xml-file target/test-reports/junit.xml

      - name: Upload test results
        uses: actions/upload-artifact@v4
        with:
          name: test-results
          path: target/test-reports

      - name: Publish Test Report
        uses: mikepenz/action-junit-report@v4
        if: always() # always run even if the previous step fails
        with:
          report_paths: 'target/test-reports/junit.xml'
>>>>>>> 168e9dff
<|MERGE_RESOLUTION|>--- conflicted
+++ resolved
@@ -121,20 +121,4 @@
           mkdir -p target/test-reports
 
       - name: Run tests
-<<<<<<< HEAD
-        run: clojure -M:test:test/run --reporter documentation --no-randomize --color
-=======
-        run: clojure -M:test:test/run --reporter documentation --no-randomize --color --plugin kaocha.plugin/junit-xml --junit-xml-file target/test-reports/junit.xml
-
-      - name: Upload test results
-        uses: actions/upload-artifact@v4
-        with:
-          name: test-results
-          path: target/test-reports
-
-      - name: Publish Test Report
-        uses: mikepenz/action-junit-report@v4
-        if: always() # always run even if the previous step fails
-        with:
-          report_paths: 'target/test-reports/junit.xml'
->>>>>>> 168e9dff
+        run: clojure -M:test:test/run --reporter documentation --no-randomize --color