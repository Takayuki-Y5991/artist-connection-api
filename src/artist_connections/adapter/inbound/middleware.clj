(ns artist-connections.adapter.inbound.middleware
  (:require
<<<<<<< HEAD
   [artist-connections.macros.railway :refer [failure? success? lazy? ->value ->error]]
   [artist-connections.macros.railway-async :as a :refer [channel?]]
=======
   [artist-connections.macros.railway :refer [failure? success?]]
>>>>>>> 7f184ab0
   [cheshire.core :as json]
   [clojure.core.async :refer [<! go <!]]
   [ring.util.response :as response]))

;; Helper to synchronously extract values from channel
(defn <!! [ch]
  (let [p (promise)]
    (go
      (let [v (<! ch)]
        (deliver p v)))
    (deref p 5000 {:status 500
                   :body {:error "Timeout while processing request"}
                   :headers {"Content-Type" "application/json"}})))

;; JSON response middleware (unchanged)
(defn wrap-json-response [handler]
  (fn [request]
    (let [response (handler request)]
      (println "IN wrap-json-response - RESPONSE:" response)
      (cond
        ;; 既に Content-Type が application/json の場合
        (= (get-in response [:headers "Content-Type"]) "application/json")
        (do
          (println "ALREADY JSON CONTENT TYPE")
          ;; ボディが文字列でない場合は JSON に変換
          (if (and (:body response) (not (string? (:body response))))
            (do
              (println "CONVERTING BODY TO JSON STRING")
              (update response :body json/generate-string))
            response))

        ;; その他の場合
        :else
        (do
          (println "SETTING JSON CONTENT TYPE AND CONVERTING BODY")
          (-> response
              (update :body #(if (string? %) % (json/generate-string %)))
              (response/content-type "application/json")))))))

;; Error handling middleware (unchanged)
(defn wrap-error-handling [handler]
  (fn [request]
    (try
      (handler request)
      (catch Exception e
        (-> (response/response {:error_code "internal_error"
                                :message (.getMessage e)})
            (response/status 500)
            (response/content-type "application/json"))))))

;; Process railway result into HTTP response
(defn process-railway-result [result]
  (println "PROCESSING RAILWAY RESULT - TYPE:" (type result))

  (cond
    ;; Success case
    (success? result)
    (let [value (if (lazy? result) (->value result) (:value result))]
      (println "PROCESSING Success TYPE. VALUE TYPE:" (type value))
      (cond
        ;; SuccessResponse case
        (and (map? value) (:body value))
        (do
          (println "PROCESSING SuccessResponse")
          (-> (:body value)
              (response/response)
              (response/status 200)
              (response/content-type "application/json")))

        ;; Other cases
        :else
        (do
          (println "PROCESSING Other Value Type")
          (-> value
              (response/response)
              (response/status 200)
              (response/content-type "application/json")))))

    ;; Failure case
    (failure? result)
    (let [error (if (lazy? result) (->error result) (:error result))]
      (println "PROCESSING Failure Type. ERROR TYPE:" (type error))
      (cond
        (and (map? error) (:status error) (:message error))
        (do
          (println "PROCESSING ErrorResponse")
          (-> {:error_code (name (:status error))
               :message (:message error)}
              (response/response)
              (response/status (:status error))
              (response/content-type "application/json")))

        ;; Other cases
        :else
        (do
          (println "PROCESSING Other Error Type")
          (-> {:error error}
              (response/response)
              (response/status 500)
              (response/content-type "application/json")))))

    ;; Already a Ring response
    (and (map? result) (contains? result :status))
    (do
      (println "ALREADY A RING RESPONSE")
      result)

    ;; Fallback case
    :else
    (do
      (println "FALLBACK CASE - TYPE:" (type result))
      (-> result
          (response/response)
          (response/status 200)
          (response/content-type "application/json")))))

;; Enhanced middleware to handle sync, async, and lazy railway results
(defn wrap-railway-response [handler]
  (fn [request]
    (println "ENTERING wrap-railway-response middleware")
    (let [result (handler request)]
      (println "IN wrap-railway-response - RESULT TYPE:" (type result))

<<<<<<< HEAD
      (cond
        ;; Handle async (channel) results
        (channel? result)
        (do
          (println "HANDLING ASYNC RESULT")
          (<!! (go (process-railway-result (<! result)))))

        ;; Handle lazy results
        (lazy? result)
        (do
          (println "HANDLING LAZY RESULT")
          (process-railway-result result))

        ;; Handle synchronous results
        :else
        (process-railway-result result)))))

;; Debug middleware (unchanged)
=======
      (let [response (cond
                       (success? result)
                       (let [value (:value result)]
                         (println "PROCESSING Success TYPE. VALUE TYPE:" (type value))
                         (cond
                           ;; SuccessResponse の場合
                          ;;  (instance? artist_connections.adapter.inbound.response.SuccessResponse value)
                           (and (map? value) (:body value))
                           (do
                             (println "PROCESSING SuccessResponse")
                             (-> (:body value)
                                 (response/response)
                                 (response/status 200)
                                 (response/content-type "application/json")))

                           ;; その他の場合
                           :else
                           (do
                             (println "PROCESSING Other Value Type")
                             (-> value
                                 (response/response)
                                 (response/status 200)
                                 (response/content-type "application/json")))))

                       (failure? result)
                       (let [error (:error result)]
                         (println "PROCESSING Failure Type. ERROR TYPE:" (type error))
                         (cond
                           (and (map? error) (:status error) (:message error))
                           (do
                             (println "PROCESSING ErrorResponse")
                             (-> {:error_code (name (:status error))
                                  :message (:message error)}
                                 (response/response)
                                 (response/status (:status error))
                                 (response/content-type "application/json")))

                           ;; その他の場合
                           :else
                           (do
                             (println "PROCESSING Other Error Type")
                             (-> {:error error}
                                 (response/response)
                                 (response/status 500)
                                 (response/content-type "application/json")))))

                       ;; 既に Ring レスポンスの場合
                       (and (map? result) (contains? result :status))
                       (do
                         (println "ALREADY A RING RESPONSE")
                         result)

                       ;; その他の場合
                       :else
                       (do
                         (println "FALLBACK CASE - TYPE:" (type result))
                         (-> result
                             (response/response)
                             (response/status 200)
                             (response/content-type "application/json"))))]

        (println "EXITING wrap-railway-response - RESPONSE TYPE:" (type response))
        response))))

>>>>>>> 7f184ab0
(defn debug-response-middleware [handler]
  (fn [request]
    (println "BEFORE HANDLER - REQUEST:" request)
    (let [response (handler request)]
      (println "AFTER HANDLER - RESPONSE TYPE:" (type response))
      (println "AFTER HANDLER - RESPONSE:" response)

      (if (and (map? response)
               (:body response)
               (map? (:body response))
               (:body (:body response)))
        (update response :body :body)
        response))))<|MERGE_RESOLUTION|>--- conflicted
+++ resolved
@@ -1,11 +1,7 @@
 (ns artist-connections.adapter.inbound.middleware
   (:require
-<<<<<<< HEAD
    [artist-connections.macros.railway :refer [failure? success? lazy? ->value ->error]]
    [artist-connections.macros.railway-async :as a :refer [channel?]]
-=======
-   [artist-connections.macros.railway :refer [failure? success?]]
->>>>>>> 7f184ab0
    [cheshire.core :as json]
    [clojure.core.async :refer [<! go <!]]
    [ring.util.response :as response]))
@@ -129,7 +125,6 @@
     (let [result (handler request)]
       (println "IN wrap-railway-response - RESULT TYPE:" (type result))
 
-<<<<<<< HEAD
       (cond
         ;; Handle async (channel) results
         (channel? result)
@@ -147,73 +142,6 @@
         :else
         (process-railway-result result)))))
 
-;; Debug middleware (unchanged)
-=======
-      (let [response (cond
-                       (success? result)
-                       (let [value (:value result)]
-                         (println "PROCESSING Success TYPE. VALUE TYPE:" (type value))
-                         (cond
-                           ;; SuccessResponse の場合
-                          ;;  (instance? artist_connections.adapter.inbound.response.SuccessResponse value)
-                           (and (map? value) (:body value))
-                           (do
-                             (println "PROCESSING SuccessResponse")
-                             (-> (:body value)
-                                 (response/response)
-                                 (response/status 200)
-                                 (response/content-type "application/json")))
-
-                           ;; その他の場合
-                           :else
-                           (do
-                             (println "PROCESSING Other Value Type")
-                             (-> value
-                                 (response/response)
-                                 (response/status 200)
-                                 (response/content-type "application/json")))))
-
-                       (failure? result)
-                       (let [error (:error result)]
-                         (println "PROCESSING Failure Type. ERROR TYPE:" (type error))
-                         (cond
-                           (and (map? error) (:status error) (:message error))
-                           (do
-                             (println "PROCESSING ErrorResponse")
-                             (-> {:error_code (name (:status error))
-                                  :message (:message error)}
-                                 (response/response)
-                                 (response/status (:status error))
-                                 (response/content-type "application/json")))
-
-                           ;; その他の場合
-                           :else
-                           (do
-                             (println "PROCESSING Other Error Type")
-                             (-> {:error error}
-                                 (response/response)
-                                 (response/status 500)
-                                 (response/content-type "application/json")))))
-
-                       ;; 既に Ring レスポンスの場合
-                       (and (map? result) (contains? result :status))
-                       (do
-                         (println "ALREADY A RING RESPONSE")
-                         result)
-
-                       ;; その他の場合
-                       :else
-                       (do
-                         (println "FALLBACK CASE - TYPE:" (type result))
-                         (-> result
-                             (response/response)
-                             (response/status 200)
-                             (response/content-type "application/json"))))]
-
-        (println "EXITING wrap-railway-response - RESPONSE TYPE:" (type response))
-        response))))
-
->>>>>>> 7f184ab0
 (defn debug-response-middleware [handler]
   (fn [request]
     (println "BEFORE HANDLER - REQUEST:" request)
